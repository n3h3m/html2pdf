--- conflicted
+++ resolved
@@ -525,10 +525,6 @@
                         self.file = gzip.GzipFile(mode="rb", fileobj=r1)
                     else:
                         self.file = r1
-<<<<<<< HEAD
-                    # self.file = urlResponse
-=======
->>>>>>> 3e7853e8
                 else:
                     urlResponse = urllib2.urlopen(uri)
                     self.mimetype = urlResponse.info().get("Content-Type", '').split(";")[0]
