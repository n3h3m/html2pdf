--- conflicted
+++ resolved
@@ -35,13 +35,8 @@
     maintainer_email="tribaal@gmail.com",
     url="http://www.xhtml2pdf.com",
     keywords="PDF, HTML, XHTML, XML, CSS",
-<<<<<<< HEAD
-    install_requires=["html5lib", "pypdf", "PIL", "reportlab"],
+    install_requires = ["html5lib", "pyPdf", "Pillow", "reportlab"],
     include_package_data=True,
-=======
-    install_requires = ["html5lib", "pyPdf", "Pillow", "reportlab"],
-    include_package_data = True,
->>>>>>> bb03ecac
     packages=find_packages(exclude=["tests", "tests.*"]),
     #    test_suite = "tests", They're not even working yet
     entry_points={
